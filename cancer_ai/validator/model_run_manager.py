from typing import List

from .manager import SerializableManager
from .model_manager import ModelInfo
from .utils import detect_model_format, ModelType
from .model_runners.pytorch_runner import PytorchRunnerHandler
from .model_runners.tensorflow_runner import TensorflowRunnerHandler
<<<<<<< HEAD
from .model_runners.onnx_runner import ONNXRunnerHandler
=======
from .model_runners.onnx_runner import OnnxRunnerHandler
>>>>>>> 719809ce


MODEL_TYPE_HANDLERS = {
    ModelType.PYTORCH: PytorchRunnerHandler,
    ModelType.TENSORFLOW_SAVEDMODEL: TensorflowRunnerHandler,
<<<<<<< HEAD
    ModelType.ONNX: ONNXRunnerHandler,
=======
    ModelType.ONNX: OnnxRunnerHandler,
>>>>>>> 719809ce
}


class ModelRunManager(SerializableManager):
    def __init__(self, config, model: ModelInfo) -> None:
        self.config = config
        self.model = model
        self.set_runner_handler()

    def get_state(self) -> dict:
        return {}

    def set_state(self, state: dict):
        pass

    def set_runner_handler(self) -> None:
        """Sets the model runner handler based on the model type."""
        
        model_type = detect_model_format(self.model.file_path)
<<<<<<< HEAD
        # Initializing ml model handler object
        model_handler = MODEL_TYPE_HANDLERS[model_type]
        self.handler = model_handler(self.config, self.model.file_path)

    async def run(self, pred_x: List) -> List:
=======
        # initializing ml model handler object
        model_handler = MODEL_TYPE_HANDLERS[model_type]
        self.handler = model_handler(self.config, self.model.file_path)

    def run(self, X_test) -> List:
>>>>>>> 719809ce
        """
        Run the model with the given input.

        Returns:
            List: model predictions
        """
<<<<<<< HEAD

        model_predictions = await self.handler.run(pred_x)
=======
        print(" model handler is ", self.handler)
        model_predictions = self.handler.run(X_test)
>>>>>>> 719809ce
        return model_predictions<|MERGE_RESOLUTION|>--- conflicted
+++ resolved
@@ -5,21 +5,14 @@
 from .utils import detect_model_format, ModelType
 from .model_runners.pytorch_runner import PytorchRunnerHandler
 from .model_runners.tensorflow_runner import TensorflowRunnerHandler
-<<<<<<< HEAD
 from .model_runners.onnx_runner import ONNXRunnerHandler
-=======
 from .model_runners.onnx_runner import OnnxRunnerHandler
->>>>>>> 719809ce
 
 
 MODEL_TYPE_HANDLERS = {
     ModelType.PYTORCH: PytorchRunnerHandler,
     ModelType.TENSORFLOW_SAVEDMODEL: TensorflowRunnerHandler,
-<<<<<<< HEAD
-    ModelType.ONNX: ONNXRunnerHandler,
-=======
     ModelType.ONNX: OnnxRunnerHandler,
->>>>>>> 719809ce
 }
 
 
@@ -39,30 +32,17 @@
         """Sets the model runner handler based on the model type."""
         
         model_type = detect_model_format(self.model.file_path)
-<<<<<<< HEAD
-        # Initializing ml model handler object
+        # initializing ml model handler object
         model_handler = MODEL_TYPE_HANDLERS[model_type]
         self.handler = model_handler(self.config, self.model.file_path)
 
     async def run(self, pred_x: List) -> List:
-=======
-        # initializing ml model handler object
-        model_handler = MODEL_TYPE_HANDLERS[model_type]
-        self.handler = model_handler(self.config, self.model.file_path)
-
-    def run(self, X_test) -> List:
->>>>>>> 719809ce
         """
         Run the model with the given input.
 
         Returns:
             List: model predictions
         """
-<<<<<<< HEAD
 
         model_predictions = await self.handler.run(pred_x)
-=======
-        print(" model handler is ", self.handler)
-        model_predictions = self.handler.run(X_test)
->>>>>>> 719809ce
         return model_predictions