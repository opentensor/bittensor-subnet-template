--- conflicted
+++ resolved
@@ -8,12 +8,8 @@
 from .model_manager import ModelManager, ModelInfo
 from .dataset_manager import DatasetManager
 from .model_run_manager import ModelRunManager
-<<<<<<< HEAD
-from cancer_ai.chain_models_store import ChainMinerModel, ChainModelMetadataStore
-=======
 
 from  .competition_handlers.melanoma_handler import MelanomaCompetitionHandler
->>>>>>> 719809ce
 
 
 
@@ -81,7 +77,6 @@
         self.competition_id = state["competition_id"]
         self.model_manager.set_state(state["model_manager"])
         self.category = state["category"]
-<<<<<<< HEAD
 
     async def get_miner_model(self, chain_miner_model: ChainMinerModel):
         model_info = ModelInfo(
@@ -90,37 +85,6 @@
             hf_repo_type=chain_miner_model.hf_repo_type,
         )
         return model_info
-=======
-        self.evaluation_time = state["evaluation_time"]
-
-    async def get_miner_model(self, hotkey):
-        # TODO get real data
-        return ModelInfo("safescanai/test_dataset", "melanoma.keras")
-
-    async def init_evaluation(self):
-        # TODO get models from chain
-        miner_models = [
-            # {
-            #     "hotkey": "obcy ludzie_2",
-            #     "hf_id": "safescanai/test_dataset",
-            #     "file_hf_id": "model_dynamic.onnx",
-            # },
-            {
-                "hotkey": "obcy ludzie",
-                "hf_id": "safescanai/test_dataset",
-                "file_hf_id": "model_dynamic.onnx",
-            },
-        ]
-        bt.logging.info(
-            f"Populating model manager with miner models. Got {len(miner_models)} models"
-        )
-        for miner_info in miner_models:
-            self.model_manager.add_model(
-                miner_info["hotkey"], miner_info["hf_id"], miner_info["file_hf_id"]
-            )
-        bt.logging.info("Initializing dataset")
-        await self.dataset_manager.prepare_dataset()
->>>>>>> 719809ce
 
         # return ModelInfo(hf_repo_id="safescanai/test_dataset", hf_filename="simple_cnn_model.onnx", hf_repo_type="dataset")
 
@@ -139,11 +103,7 @@
         bt.logging.info(f"Amount of chain miners with models: {len(self.chain_miner_models)}")
     
     async def evaluate(self):
-<<<<<<< HEAD
         await self.dataset_manager.prepare_dataset()
-        pred_x, pred_y = await self.dataset_manager.get_data()
-=======
-        await self.init_evaluation()
         path_X_test, y_test = await self.dataset_manager.get_data()
         
         competition_handler = COMPETITION_HANDLER_MAPPING[self.competition_id](
@@ -152,7 +112,6 @@
 
         X_test, y_test = competition_handler.preprocess_data()
 
->>>>>>> 719809ce
         for hotkey in self.model_manager.hotkey_store:
             bt.logging.info("Evaluating hotkey: ", hotkey)
             await self.model_manager.download_miner_model(hotkey)
@@ -160,18 +119,8 @@
             model_manager = ModelRunManager(
                 self.config, self.model_manager.hotkey_store[hotkey]
             )
-<<<<<<< HEAD
-            model_pred_y = await model_manager.run(pred_x)
-            # print "make stats and send to wandb"
-            score = random.randint(0, 100)
-            bt.logging.info(f"Hotkey {hotkey} model score: {score}")
-            self.results.append((hotkey, score))
-
-        # sort by score
-        self.results.sort(key=lambda x: x[1], reverse=True)
-=======
             start_time = time.time()
-            y_pred = model_manager.run(X_test)
+            y_pred = await model_manager.run(X_test)
             run_time_s = time.time() - start_time
             print("Model prediction ", y_pred)
             print("Ground truth: ", y_test)
@@ -179,5 +128,4 @@
             model_result = competition_handler.get_model_result(y_test, y_pred, run_time_s)
             self.results.append((hotkey, model_result))
 
->>>>>>> 719809ce
         return self.results