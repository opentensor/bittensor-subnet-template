--- conflicted
+++ resolved
@@ -16,10 +16,6 @@
     lb: Optional[int] #end_block_height
     bl: Optional[int] #balance_model_last_block_height
     n: Optional[int] #network
-<<<<<<< HEAD
-    mt: Optional[int] #model_type
-=======
->>>>>>> 448e062c
     cv: Optional[str] #code_version
     
     @staticmethod
@@ -60,13 +56,8 @@
         return MinerMetadata(
             sb=start_block,
             lb=last_block,
-<<<<<<< HEAD
-            n=get_network_id(config.network),
-            mt=get_model_id(config.model_type),
-=======
             bl=balance_model_last_block,
             n=get_network_id(self.config.network),
->>>>>>> 448e062c
             cv=insights.__version__
         )
 
@@ -96,25 +87,14 @@
     try:
         subtensor = bt.subtensor(config=self.config)
         bt.logging.info(f"Storing validator metadata")
-<<<<<<< HEAD
-
-        docker_image = get_docker_image_version()
-        metadata = ValidatorMetadata(
-            b=subtensor.block,
-            di=docker_image,
-            cv=insights.__version__
-=======
         metadata =  ValidatorMetadata(
             ip=self.metagraph.axons[self.uid].ip,
             p=int(self.config.api_port),
             api=self.config.enable_api,
             cv=insights.__version__,
->>>>>>> 448e062c
         )
 
         hotkey= self.wallet.hotkey.ss58_address
-
-
         subtensor.get_commitment = get_commitment
 
         existing_commitment = subtensor.get_commitment(self.config.netuid, self.uid)
