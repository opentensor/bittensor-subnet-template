--- conflicted
+++ resolved
@@ -67,11 +67,8 @@
                     break  # Break the loop if successful
                 except requests.exceptions.RequestException as e:
                     retries += 1
-<<<<<<< HEAD
                     logger.error("Attempt failed to update config from", retries = retries, config_url = self.config_url, error = {'exception_type': e.__class__.__name__,'exception_message': str(e),'exception_args': e.args})
-=======
                     bt.logging.error("Attempt failed to update config from", retries=str(retries), config_url = self.config_url, error = {'exception_type': e.__class__.__name__,'exception_message': str(e),'exception_args': e.args})
->>>>>>> a8f393a1
                     if retries < MAX_RETRIES:
                         time.sleep(RETRY_INTERVAL)
                 except Exception as e:
