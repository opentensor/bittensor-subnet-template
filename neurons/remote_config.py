import os
import time
import json
import requests
import bittensor as bt
import threading
# Constants for configuration URLs

UPDATE_INTERVAL = 3600  # Time interval for updating configuration in seconds
MAX_RETRIES = 10
RETRY_INTERVAL = 5


class RemoteConfig:
    _instances = {}

    def __new__(cls, *args, **kwargs):
        if cls not in cls._instances:
            cls._instances[cls] = super(RemoteConfig, cls).__new__(cls)
        return cls._instances[cls]

    def __init__(self):
        self.config_cache = None
        self.last_update_time = 0
        self.config_url = None
        self.stop_event = threading.Event()
        self.thread = threading.Thread(target=self._update_config_periodically)
        self.thread.daemon = True
        self.thread.start()

    def dump_values(self):
        attributes = {attr: getattr(self, attr) for attr in dir(self) if not attr.startswith('__') and not callable(getattr(self, attr))}
        return attributes

    def _update_config_periodically(self):
        time.sleep(UPDATE_INTERVAL)
        while not self.stop_event.is_set():
            self.load_remote_config()
            time.sleep(UPDATE_INTERVAL)

    def load_remote_config(self):
        if self.config_url is None:
            return

        current_time = time.time()
        if current_time - self.last_update_time >= UPDATE_INTERVAL or self.config_cache is None:
            retries = 0
            while retries < MAX_RETRIES:
                try:
                    response = requests.get(self.config_url, timeout=10)
                    response.raise_for_status()
                    self.config_cache = response.json()

                    file_name = os.path.basename(self.config_url)
                    dir_path = os.path.dirname(os.path.abspath(__file__))
                    file_path = os.path.join(dir_path, file_name)
                    with open(file_path, 'w') as file:
                        json.dump(self.config_cache, file)

                    self.last_update_time = current_time
                    bt.logging.success(f"Updated config from {self.config_url}")
                    break  # Break the loop if successful
                except requests.exceptions.RequestException as e:
                    retries += 1
                    bt.logging.error(f"Attempt {retries} failed to update config from {self.config_url}: {e}")
                    if retries < MAX_RETRIES:
                        time.sleep(RETRY_INTERVAL)
                except Exception as e:
                    bt.logging.error(f"Non-retryable error occurred: {e}")
                    break

    def get_config_value(self, key, default=None):
        if self.config_cache:
            keys = key.split('.') if '.' in key else [key]
            value = self.config_cache
            for k in keys:
                if k in value:
                    value = value[k]
                else:
                    return default
            return value
        return default

    def stop_update_thread(self):
        self.stop_event.set()
        self.thread.join()


class MinerConfig(RemoteConfig):
    def __init__(self):
        super().__init__()
        self.whitelisted_hotkeys = None
        self.blacklisted_hotkeys = None
        self.max_requests = None
        self.min_request_period = None
        self.stake_threshold = None
        self.config_url = os.getenv("MINER_REMOTE_CONFIG_URL", 'https://subnet-15-cfg.s3.fr-par.scw.cloud/miner.json')
        self.blockchain_sync_delta = None
        self.is_grace_period = None
        self.set_weights = True
        self.set_weights_frequency = 6011
        self.store_metadata_frequency = 6000

    def load_and_get_config_values(self):
        # Load remote configuration
        self.load_remote_config()

        # Retrieve specific configuration values
        self.stake_threshold = self.get_config_value('stake_threshold', 5000)
        self.min_request_period = self.get_config_value('min_request_period', 60)
        self.max_requests = self.get_config_value('max_requests', 128)
        self.blacklisted_hotkeys = self.get_config_value('blacklisted_hotkeys', ["5GcBK8PDrVifV1xAf4Qkkk6KsbsmhDdX9atvk8vyKU8xdU63", "5CsvRJXuR955WojnGMdok1hbhffZyB4N5ocrv82f3p5A2zVp", "5Fq5v71D4LX8Db1xsmRSy6udQThcZ8sFDqxQFwnUZ1BuqY5A", "5CVS9d1NcQyWKUyadLevwGxg6LgBcF9Lik6NSnbe5q59jwhE", "5HeKSHGdsRCwVgyrHchijnZJnq4wiv6GqoDLNah8R5WMfnLB", "5FFM6Nvvm78GqyMratgXXvjbqZPi7SHgSQ81nyS96jBuUWgt", "5ED6jwDECEmNvSp98R2qyEUPHDv9pi14E6n3TS8CicD6YfhL"])
        self.whitelisted_hotkeys = self.get_config_value('whitelisted_hotkeys', ["5FFApaS75bv5pJHfAp2FVLBj9ZaXuFDjEypsaBNc1wCfe52v", "5HK5tp6t2S59DywmHRWPBVJeJ86T61KjurYqeooqj8sREpeN", "5EhvL1FVkQPpMjZX4MAADcW42i3xPSF1KiCpuaxTYVr28sux", "5CXRfP2ekFhe62r7q3vppRajJmGhTi7vwvb2yr79jveZ282w", "5DvTpiniW9s3APmHRYn8FroUWyfnLtrsid5Mtn5EwMXHN2ed", "5F4tQyWrhfGVcNhoqeiNsR6KjD4wMZ2kfhLj4oHYuyHbZAc3", "5Hddm3iBFD2GLT5ik7LZnT3XJUnRnN8PoeCFgGQgawUVKNm8", "5HEo565WAy4Dbq3Sv271SAi7syBSofyfhhwRNjFNSM2gP9M2", "5FcXnzNo3mrqReTEY4ftkg5iXRBi61iyvM4W1bywZLRqfxAY", "5HNQURvmjjYhTSksi8Wfsw676b4owGwfLR2BFAQzG7H3HhYf", "5FLKnbMjHY8LarHZvk2q2RY9drWFbpxjAcR5x8tjr3GqtU6F", "5Gpt8XWFTXmKrRF1qaxcBQLvnPLpKi6Pt2XC4vVQR7gqNKtU"])
        self.blockchain_sync_delta = self.get_config_value('blockchain_sync_delta', {'bitcoin': 100, 'doge': 100})
        self.is_grace_period = self.get_config_value('is_grace_period', False)
        
        # Set_weights, send metadata
        self.set_weights = self.get_config_value('set_weights', True)
        self.set_weights_frequency = self.get_config_value('set_weights_frequency', 6011)
        self.store_metadata_frequency = self.get_config_value('store_metadata_frequency', 6000)
        
        return self
    
    def get_blockchain_sync_delta(self, network):
        return self.get_config_value(f'blockchain_sync_delta.{network}', 100)


class ValidatorConfig(RemoteConfig):
    def __init__(self):
        super().__init__()
        self.process_time_weight = None
        self.block_height_weight = None
        self.block_height_recency_weight = None
        self.blockchain_importance_weight = None
        
        self.discovery_timeout = None
        self.challenge_timeout = None

        self.blockchain_importance = None
        self.blockchain_recency_weight = None
<<<<<<< HEAD
        self.grace_period = None
        self.uptime_weight = None

=======
        self.is_grace_period = None
        
>>>>>>> 91a1c4b7
        self.config_url = os.getenv("VALIDATOR_REMOTE_CONFIG_URL", 'https://subnet-15-cfg.s3.fr-par.scw.cloud/validator3.json')

    def load_and_get_config_values(self):
        self.load_remote_config()

        # Retrieve specific configuration values
        self.process_time_weight = self.get_config_value('process_time_weight', 16)
        self.block_height_weight = self.get_config_value('block_height_weight', 54)
        self.uptime_weight = self.get_config_value('uptime_weight', 16)

        self.block_height_recency_weight = self.get_config_value('block_height_recency_weight',  5)
        self.blockchain_importance_weight = self.get_config_value('blockchain_importance_weight', 1)
        
        self.discovery_timeout = self.get_config_value('discovery_timeout', 6)
        self.challenge_timeout = self.get_config_value('challenge_timeout', 6)

        self.blockchain_importance = self.get_config_value('blockchain_importance', {"bitcoin": 0.9, "doge": 0.1})
        self.blockchain_recency_weight = self.get_config_value('blockchain_recency_weight',  {"bitcoin": 2, "doge": 2})
<<<<<<< HEAD
        self.grace_period = self.get_config_value('grace_period', False)

=======
        self.is_grace_period = self.get_config_value('is_grace_period', False)
>>>>>>> 91a1c4b7
        return self

    def get_blockchain_min_blocks(self, network):
        return self.get_config_value(f'blockchain_min_blocks.{network}', 51840)

    def get_network_importance(self, network):
        return self.get_config_value(f'blockchain_importance.{network}', 0.9)

    def get_networks(self):
        return self.get_config_value('blockchain_importance', {}).keys()

    def get_blockchain_recency_weight(self, network):
        return self.get_config_value(f'blockchain_recency_weight.{network}', 2)<|MERGE_RESOLUTION|>--- conflicted
+++ resolved
@@ -138,14 +138,9 @@
 
         self.blockchain_importance = None
         self.blockchain_recency_weight = None
-<<<<<<< HEAD
-        self.grace_period = None
         self.uptime_weight = None
+        self.is_grace_period = None
 
-=======
-        self.is_grace_period = None
-        
->>>>>>> 91a1c4b7
         self.config_url = os.getenv("VALIDATOR_REMOTE_CONFIG_URL", 'https://subnet-15-cfg.s3.fr-par.scw.cloud/validator3.json')
 
     def load_and_get_config_values(self):
@@ -164,12 +159,8 @@
 
         self.blockchain_importance = self.get_config_value('blockchain_importance', {"bitcoin": 0.9, "doge": 0.1})
         self.blockchain_recency_weight = self.get_config_value('blockchain_recency_weight',  {"bitcoin": 2, "doge": 2})
-<<<<<<< HEAD
-        self.grace_period = self.get_config_value('grace_period', False)
+        self.is_grace_period = self.get_config_value('is_grace_period', False)
 
-=======
-        self.is_grace_period = self.get_config_value('is_grace_period', False)
->>>>>>> 91a1c4b7
         return self
 
     def get_blockchain_min_blocks(self, network):
