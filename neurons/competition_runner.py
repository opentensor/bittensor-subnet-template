--- conflicted
+++ resolved
@@ -11,120 +11,6 @@
 
 # from cancer_ai.utils.config import config
 
-<<<<<<< HEAD
-# TODO integrate with bt config
-path_config = SimpleNamespace(
-    **{"model_dir": "/tmp/models", "models_dataset_dir": "/tmp/datasets"}
-)
-
-
-def calculate_next_evaluation_times(evaluation_times) -> List[datetime]:
-    """Calculate the next evaluation times for a given list of times in UTC."""
-    now_utc = datetime.now(timezone.utc)
-    next_times = []
-
-    for time_str in evaluation_times:
-        # Parse the evaluation time to a datetime object in UTC
-        evaluation_time_utc = datetime.strptime(time_str, "%H:%M").replace(
-            tzinfo=timezone.utc, year=now_utc.year, month=now_utc.month, day=now_utc.day
-        )
-
-        # If the evaluation time has already passed today, schedule it for tomorrow
-        if evaluation_time_utc < now_utc:
-            evaluation_time_utc += timedelta(days=1)
-
-        next_times.append(evaluation_time_utc)
-
-    return next_times
-
-def log_results_to_wandb(project, entity, hotkey, evaluation_result: ModelEvaluationResult):
-    wandb.init(project=project, entity=entity)  # TODO: Update this line as needed
-
-    wandb.log({
-        "hotkey": hotkey,
-        "tested_entries": evaluation_result.tested_entries,
-        "model_test_run_time": evaluation_result.run_time,
-        "accuracy": evaluation_result.accuracy,
-        "precision": evaluation_result.precision,
-        "recall": evaluation_result.recall,
-        "confusion_matrix": evaluation_result.confusion_matrix.tolist(),
-        "roc_curve": {
-            "fpr": evaluation_result.fpr.tolist(),
-            "tpr": evaluation_result.tpr.tolist()
-        },
-        "roc_auc": evaluation_result.roc_auc
-    })
-
-    wandb.finish()
-    return
-
-
-async def run_the_scheduler(
-    competitions: CompetitionManager, path_config: str
-) -> None:
-    # Cache the next evaluation times for each competition
-    print("Initializing competitions")
-    next_evaluation_times = {}
-
-    # Calculate initial evaluation times
-    for competition_config in competitions:
-        competition_id = competition_config["competition_id"]
-        evaluation_times = competition_config["evaluation_time"]
-        next_evaluation_times[competition_id] = calculate_next_evaluation_times(
-            evaluation_times
-        )
-        print(
-            f"Next evaluation times for competition {competition_id}: {next_evaluation_times[competition_id]}"
-        )
-
-    while True:
-        now_utc = datetime.now(timezone.utc)
-
-        for competition_config in competitions:
-            competition_id = competition_config["competition_id"]
-            # Get the cached next evaluation times
-            next_times = next_evaluation_times[competition_id]
-
-            for next_time in next_times:
-                if now_utc >= next_time:
-                    print(
-                        f"Next evaluation time for competition {competition_id} is {next_time}"
-                    )
-                    # If it's time to run the competition
-                    competition_manager = CompetitionManager(
-                        path_config,
-                        None,
-                        7,
-                        competition_config["competition_id"],
-                        competition_config["category"],
-                        competition_config["dataset_hf_repo"],
-                        competition_config["dataset_hf_filename"],
-                        competition_config["dataset_hf_repo_type"],
-                    )
-                    print(f"Evaluating competition {competition_id} at {now_utc}")
-                    results = await competition_manager.evaluate()
-                    print(
-                        f"Results for competition {competition_id}: {competition_manager.results}"
-                    )
-
-                    # Calculate the next evaluation time for this specific time
-                    next_times.remove(next_time)
-                    next_times.append(next_time + timedelta(days=1))
-
-            # Update the cache with the next evaluation times
-            next_evaluation_times[competition_id] = next_times
-        if now_utc.minute % 5 == 0:
-            print("Waiting for next scheduled competition")
-        await asyncio.sleep(60) 
-
-def run_all_competitions(path_config: str, competitions_cfg: List[dict]) -> None:
-    for competition_cfg in competitions_cfg:
-            print("Starting competition: ", competition_cfg)
-            competition_manager = CompetitionManager(
-                path_config,
-                None,
-                7,
-=======
 
 def config_for_scheduler(
     bt_config, hotkeys: List[str]
@@ -136,7 +22,6 @@
             time_arranged_competitions[competition_time] = CompetitionManager(
                 bt_config,
                 hotkeys,
->>>>>>> a4479b1f
                 competition_cfg["competition_id"],
                 competition_cfg["category"],
                 competition_cfg["dataset_hf_repo"],
@@ -178,13 +63,6 @@
 
 
 if __name__ == "__main__":
-<<<<<<< HEAD
-    if True:  # run them right away
-        run_all_competitions(path_config, competitions_cfg)
-    
-    else: # Run the scheduling coroutine
-        asyncio.run(run_the_scheduler(competitions, path_config))
-=======
     # fetch from config
     competition_config_path = "neurons/competition_config.json"
     main_competitions_cfg = json.load(
@@ -193,5 +71,4 @@
     hotkeys = []
     bt_config = {}  # get from bt config
     scheduler_config = config_for_scheduler(bt_config, hotkeys)
-    asyncio.run(competition_loop(scheduler_config))
->>>>>>> a4479b1f
+    asyncio.run(competition_loop(scheduler_config))