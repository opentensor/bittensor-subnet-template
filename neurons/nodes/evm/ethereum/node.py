--- conflicted
+++ resolved
@@ -1,14 +1,11 @@
 import argparse
 import asyncio
 import os
-<<<<<<< HEAD
 from Crypto.Hash import SHA256
 from insights.protocol import Challenge
 import random
 
-=======
 import requests
->>>>>>> af8b46ab
 from aiohttp import ClientSession
 
 import bittensor as bt
@@ -16,8 +13,6 @@
 from web3.providers.base import JSONBaseProvider
 from neurons.nodes.abstract_node import Node
 from neurons.setup_logger import setup_logger
-
-
 
 parser = argparse.ArgumentParser()
 bt.logging.add_args(parser)
@@ -55,6 +50,8 @@
                 logger.info("RPC Provider disconnected.")
         except Exception as e:
             logger.error(f"RPC Provider with Error: {e}")
+        finally:
+            web3.provider = None # Close the connection
 
     def get_transaction_by_hash(self, tx_hash): # get the transaction details from tx hash
         try:
