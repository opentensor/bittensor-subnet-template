[
    {
        "competition_id": "melanoma-1",
        "category": "skin",
        "evaluation_times": [
<<<<<<< HEAD
            "14:11"
=======
            "14:38"
>>>>>>> 17d24ce4
        ],
        "dataset_hf_repo": "safescanai/test_dataset",
        "dataset_hf_filename": "test_dataset.zip",
        "dataset_hf_repo_type": "dataset"
    },
    {
        "competition_id": "melanoma-testnet",
        "category": "skin",
        "evaluation_times": [
<<<<<<< HEAD
            "13:53"
=======
            "16:39"
>>>>>>> 17d24ce4
        ],
        "dataset_hf_repo": "safescanai/test_dataset",
        "dataset_hf_filename": "test_dataset.zip",
        "dataset_hf_repo_type": "dataset"
    },
    {
        "competition_id": "melanoma-7",
        "category": "skin",
        "evaluation_times": [
            "16:33"
        ],
        "dataset_hf_repo": "safescanai/test_dataset",
        "dataset_hf_filename": "test_dataset.zip",
        "dataset_hf_repo_type": "dataset"
    }
]<|MERGE_RESOLUTION|>--- conflicted
+++ resolved
@@ -3,11 +3,7 @@
         "competition_id": "melanoma-1",
         "category": "skin",
         "evaluation_times": [
-<<<<<<< HEAD
-            "14:11"
-=======
             "14:38"
->>>>>>> 17d24ce4
         ],
         "dataset_hf_repo": "safescanai/test_dataset",
         "dataset_hf_filename": "test_dataset.zip",
@@ -17,11 +13,7 @@
         "competition_id": "melanoma-testnet",
         "category": "skin",
         "evaluation_times": [
-<<<<<<< HEAD
-            "13:53"
-=======
             "16:39"
->>>>>>> 17d24ce4
         ],
         "dataset_hf_repo": "safescanai/test_dataset",
         "dataset_hf_filename": "test_dataset.zip",
