--- conflicted
+++ resolved
@@ -87,9 +87,6 @@
     k = max(1, min(len(candidate_uids), k))
     uids = torch.tensor(random.sample(candidate_uids, k))
     return uids
-<<<<<<< HEAD
-    
-=======
 
 def get_uids_batch(self, batch_size: int, exclude: List[int] = None):
     candidate_uids = []
@@ -109,5 +106,4 @@
 
     # Yield batches of uids
     for i in range(0, len(candidate_uids), batch_size):
-        yield torch.tensor(candidate_uids[i:i+batch_size])
->>>>>>> 23d83683
+        yield torch.tensor(candidate_uids[i:i+batch_size])