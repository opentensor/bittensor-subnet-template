--- conflicted
+++ resolved
@@ -23,11 +23,7 @@
 - [💰 Tokenomy & Economy](#-tokenomy--economy)
 - [👨‍👨‍👦‍👦 Team Composition](#-team-composition)
 - [🛣️ Roadmap](#roadmap)
-<<<<<<< HEAD
 - [✅ Pre requirments](#-pre-requirments)
-=======
-- [📊 Setup WandB](#-setup-WandB)
->>>>>>> 09aae1a4
 - [👍 Running Validator](#-running-validator)
 - [⛏️ Running Miner](#-running-miner)
 - [🚀 Get invloved](#-get-involved)
