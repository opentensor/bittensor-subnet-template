"""
The MIT License (MIT)
Copyright © 2023 Chris Wilson

Permission is hereby granted, free of charge, to any person obtaining a copy of this software and associated
documentation files (the “Software”), to deal in the Software without restriction, including without limitation
the rights to use, copy, modify, merge, publish, distribute, sublicense, and/or sell copies of the Software,
and to permit persons to whom the Software is furnished to do so, subject to the following conditions:

The above copyright notice and this permission notice shall be included in all copies or substantial portions of
the Software.

THE SOFTWARE IS PROVIDED “AS IS”, WITHOUT WARRANTY OF ANY KIND, EXPRESS OR IMPLIED, INCLUDING BUT NOT LIMITED TO
THE WARRANTIES OF MERCHANTABILITY, FITNESS FOR A PARTICULAR PURPOSE AND NONINFRINGEMENT. IN NO EVENT SHALL
THE AUTHORS OR COPYRIGHT HOLDERS BE LIABLE FOR ANY CLAIM, DAMAGES OR OTHER LIABILITY, WHETHER IN AN ACTION
OF CONTRACT, TORT OR OTHERWISE, ARISING FROM, OUT OF OR IN CONNECTION WITH THE SOFTWARE OR THE USE OR OTHER
DEALINGS IN THE SOFTWARE.
"""

<<<<<<< HEAD
__version__ = "2.1.6"
=======
__version__ = "2.2.0"
>>>>>>> 448e062c
version_split = __version__.split(".")
__spec_version__ = (
    (1000 * int(version_split[0]))
    + (10 * int(version_split[1]))
    + (1 * int(version_split[2]))
)<|MERGE_RESOLUTION|>--- conflicted
+++ resolved
@@ -17,11 +17,7 @@
 DEALINGS IN THE SOFTWARE.
 """
 
-<<<<<<< HEAD
-__version__ = "2.1.6"
-=======
 __version__ = "2.2.0"
->>>>>>> 448e062c
 version_split = __version__.split(".")
 __spec_version__ = (
     (1000 * int(version_split[0]))
