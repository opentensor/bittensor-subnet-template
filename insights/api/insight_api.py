import os
import random
import asyncio
import json
from datetime import datetime
import traceback
import bittensor as bt
from rich.table import Table
from rich.console import Console
import yaml

import numpy as np
from protocols.chat import ChatMessageRequest, ChatMessageResponse, ChatMessageVariantRequest, ContentType
from fastapi.middleware.cors import CORSMiddleware
from starlette.requests import Request
import time

from starlette.responses import JSONResponse
from starlette.status import HTTP_403_FORBIDDEN

import insights
from insights.api.query import TextQueryAPI
from insights.api.rate_limiter import rate_limit_middleware
from neurons.validators.utils.uids import get_top_miner_uids
from fastapi import FastAPI, Body, HTTPException
import uvicorn
from neurons import logger


class APIServer:

    failed_prompt_msg = "Please try again. Can't receive any responses from the miners or due to the poor network connection."

<<<<<<< HEAD
    def __init__(self, config, wallet, subtensor, metagraph):
        self.app = FastAPI(title="Validator API",
                           description="API for the Validator service",
                           version=insights.__version__)
=======
    def set_weights(self):
        """
        Sets the validator weights to the metagraph hotkeys based on the scores it has received from the miners. The weights determine the trust and incentive level the validator assigns to miner nodes on the network.
        """
        try:
            # Check if self.scores contains any NaN values and log a warning if it does.
            if np.isnan(self.scores).any():
                logger.warning(
                    f"Scores contain NaN values. This may be due to a lack of responses from miners, or a bug in your reward functions."
                )

            # Calculate the average reward for each uid across non-zero values.
            # Replace any NaN values with 0.
            raw_weights = np.linalg.norm(self.scores, p=1, dim=0)

            # Process the raw weights to final_weights via subtensor limitations.
            (
                processed_weight_uids,
                processed_weights,
            ) = bt.utils.weight_utils.process_weights_for_netuid(
                uids=self.metagraph.uids,
                weights=raw_weights,
                netuid=self.config.netuid,
                subtensor=self.subtensor,
                metagraph=self.metagraph,
            )

            # Convert to uint16 weights and uids.
            (
                uint_uids,
                uint_weights,
            ) = bt.utils.weight_utils.convert_weights_and_uids_for_emit(
                uids=processed_weight_uids, weights=processed_weights
            )
            table = Table(title="All Weights")
            table.add_column("uid", justify="right", style="cyan", no_wrap=True)
            table.add_column("weight", style="magenta")
            table.add_column("score", style="magenta")
            uids_and_weights = list(
                zip(uint_uids, uint_weights)
                )
            # Sort by weights descending.
            sorted_uids_and_weights = sorted(
                uids_and_weights, key=lambda x: x[1], reverse=True
            )
            for uid, weight in sorted_uids_and_weights:
                table.add_row(
                    str(uid),
                    str(round(weight, 4)),
                    str(int(self.scores[uid].item())),
                )
            console = Console()
            console.print(table)

            # Set the weights on chain via our subtensor connection.
            self.subtensor.set_weights(
                wallet=self.wallet,
                netuid=self.config.netuid,
                uids=processed_weight_uids,
                weights=processed_weights,
                wait_for_finalization=False,
                wait_for_inclusion=False,
                version_key=self.spec_version
            )

            with self.lock:
                self.last_weights_set_block = self.block

            logger.success("Finished setting weights.")
        except Exception as e:
            logger.error(
                f"Failed to set weights on chain with exception: { e }"
            )
    def is_response_status_code_valid(self, response):
            status_code = response.axon.status_code
            status_message = response.axon.status_message
            if response.is_failure:
                logger.info(f"Discovery response: Failure, miner {response.axon.hotkey} returned {status_code=}: {status_message=}")
            elif response.is_blacklist:
                logger.info(f"Discovery response: Blacklist, miner {response.axon.hotkey} returned {status_code=}: {status_message=}")
            elif response.is_timeout:
                logger.info(f"Discovery response: Timeout, miner {response.axon.hotkey}")
            return status_code == 200
        
    def get_reward(self, response: Union["bt.Synapse", Any], uid: int):
        return 0.5
        
    def update_scores(self, rewards: np.float32, uids: List[int]):
        """Performs exponential moving average on the scores based on the rewards received from the miners."""

        # Check if rewards contains NaN values.
        if np.isnan(rewards).any():
            logger.warning(f"NaN values detected in rewards: {rewards}")
            # Replace any NaN values in rewards with 0.
            rewards = np.nan_to_num(rewards, 0)

        # Check if `uids` is already a tensor and clone it to avoid the warning.
        if isinstance(uids, np.array):
            uids_tensor = uids.clone().detach()
        else:
            uids_tensor = np.array(uids)

        # Compute forward pass rewards, assumes uids are mutually exclusive.
        # shape: [ metagraph.n ]
        scattered_rewards: np.float32 = self.scores.scatter(
            0, uids_tensor, rewards
        )
        logger.debug(f"Scattered rewards: {rewards}")

        # Update scores with rewards produced by this step.
        # shape: [ metagraph.n ]
        alpha: float = self.config.user_query_moving_average_alpha
        self.scores: np.float32 = alpha * scattered_rewards + (
            1 - alpha
        ) * self.scores
        logger.debug(f"Updated moving avg scores: {self.scores}")
        
    def __init__(
            self,
            config: None,
            wallet: None,
            subtensor: None,
            metagraph: None,
            scores: None,
        ):
        """
        API can be invoked while running a validator.
        Receive config, wallet, subtensor, metagraph from the validator and share the score of miners with the validator.
        subtensor and metagraph of APIs will change as the ones of validators change.
        """
        self.app = FastAPI(title="validator-api",
                           description="The goal of validator-api is to set up how to message between Chat API and validators.")
>>>>>>> a1f0a942

        self.app.add_middleware(
            CORSMiddleware,
            allow_origins=["*"],
            allow_methods=["*"],
            allow_headers=["*"],
        )

        self.config = config
        self.device = self.config.neuron.device
        self.wallet = wallet
        self.text_query_api = TextQueryAPI(wallet=self.wallet)
        self.subtensor = subtensor
        self.metagraph = metagraph

        self.api_key_file_path = "api_key.json"
        self.api_keys = None
        self.rate_limit_config = {"requests": 1}
        if os.path.exists(self.api_key_file_path):
            with open(self.api_key_file_path, "r") as file:
                self.api_keys = json.load(file)

        self.config_file_path = "rate_limit.json"
        if os.path.exists(self.config_file_path):
            with open(self.config_file_path, "r") as file:
                config = json.load(file)
                self.rate_limit_config = config.get("rate_limit", {"requests": 1})

        if self.api_keys:
            self.app.middleware("http")(self.rate_limit_middleware_factory(self.rate_limit_config["requests"]))

        @self.app.middleware("http")
        async def log_requests(request: Request, call_next):
            start_time = time.time()
            response = await call_next(request)
            end_time = time.time()
            duration = end_time - start_time
            logger.info(f"Request completed: {request.method} {request.url} in {duration:.4f} seconds")
            return response

        @self.app.post("/v1/api/text_query", summary="Processes chat message requests and returns a response from a randomly selected miner", tags=["v1"])
        async def get_response(request: Request, query: ChatMessageRequest = Body(..., example={
            "network": "bitcoin",
            "prompt": "Return 3 transactions outgoing from my address bc1q4s8yps9my6hun2tpd5ke5xmvgdnxcm2qspnp9r"
        })) -> ChatMessageResponse:
            if self.api_keys is not None:
                api_key_validator = self.get_api_key_validator()
                await api_key_validator(request)

            top_miner_uids = await get_top_miner_uids(metagraph=self.metagraph, wallet=wallet, top_rate=self.config.top_rate)
            logger.info(f"Top miner UIDs are {top_miner_uids}")

            selected_miner_uids = None
            if len(top_miner_uids) >= 3:
                selected_miner_uids = random.sample(top_miner_uids, 3)
            else:
                selected_miner_uids = top_miner_uids
            top_miner_axons = [metagraph.axons[uid] for uid in selected_miner_uids]

            logger.info(f"Top miner axons: {top_miner_axons}")

            if not top_miner_axons:
                raise HTTPException(status_code=503, detail=self.failed_prompt_msg)

            # get miner response
            responses, blacklist_axon_ids = await self.text_query_api(
                axons=top_miner_axons,
                network=query.network,
                text=query.prompt,
                timeout=self.config.timeout
            )

            if not responses:
                raise HTTPException(status_code=503, detail=self.failed_prompt_msg)

            blacklist_axons = np.array(top_miner_axons)[blacklist_axon_ids]
            blacklist_uids = np.where(np.isin(np.array(self.metagraph.axons), blacklist_axons))[0]
            responded_uids = np.setdiff1d(np.array(top_miner_uids), blacklist_uids)

            # Add score to miners respond to user query
<<<<<<< HEAD
            # uids = responded_uids.tolist()
            # TODO: we store the responded UIDs to progres here and that data will be take later in scoring function
            # !! Score should go to miners hotkey not its uid !! uid can change but hotkey is unique
=======
            uids = responded_uids.tolist()
            rewards = [
                self.get_reward(response, uid) for response, uid in zip(responses, uids)
            ]
            # Remove None reward as they represent timeout cross validation
            filtered_data = [(reward, uid) for reward, uid in zip(rewards, uids) if reward is not None]

            if filtered_data:
                rewards, uids = zip(*filtered_data)

                rewards = np.float32(rewards)
                self.update_scores(rewards, uids)
            else:  
                logger.info('Skipping update_scores() as no responses were valid')

            # If the number of excluded_uids is bigger than top x percentage of the whole axons, format it.
            if len(self.excluded_uids) > int(self.metagraph.n * self.config.top_rate):
                logger.info(f"Excluded UID list is too long")
                self.excluded_uids = []            
            logger.info(f"Excluded_uids are {self.excluded_uids}")

            logger.info(f"Responses are {responses}")
            
            selected_index = responses.index(random.choice(responses))

            # Example records for graph and table representations
            graph_example = GraphContent(
                content=[
                    GraphNodeContent(
                        id="bc9zc38fha93idi823rf0wa94fj",
                        type="node",
                        label="address",
                        content={"address": "bc9zc38fha93idi823rf0wa94fj"}
                    ),
                    GraphNodeContent(
                        id="bc9zc38fha93idi823rf0wa943223",
                        type="node",
                        label="transaction",
                        content={"address": "bc9zc38fha93idi823rf0wa943223"}
                    ),
                    GraphEdgeContent(
                        type="edge",
                        from_id="bc9zc38fha93idi823rf0wa94fj",
                        to_id="bc9zc38fha93idi823rf0wa943223",
                        content={}
                    )
                ]
            )

            table_example = TableContent(
                columns=[
                    TableColumn(name="tx_id", label="Transaction Id"),
                    TableColumn(name="amount", label="Amount"),
                    TableColumn(name="timestamp", label="Timestamp")
                ],
                content=[
                    TableRow(id="0x123", tx_id="0x123", amount=300, timestamp=102932123123),
                    TableRow(id="0x456", tx_id="0x456", amount=450, timestamp=103924927430)
                ]
            )
>>>>>>> a1f0a942

            selected_index = responses.index(random.choice(responses))
            response_object = ChatMessageResponse(
                miner_hotkey=self.metagraph.axons[responded_uids[selected_index]].hotkey,
                response=responses[selected_index]
            )

            # return response and the hotkey of randomly selected miner
            return response_object

        @self.app.post("/v1/api/text_query/variant", summary="Processes variant chat message requests and returns a response from a specific miner", tags=["v1"])
        async def get_response_variant(request: Request, query: ChatMessageVariantRequest = Body(..., example={
            "network": "bitcoin",
            "prompt": "Return 3 transactions outgoing from my address bc1q4s8yps9my6hun2tpd5ke5xmvgdnxcm2qspnp9r",
            "miner_hotkey": "5EExDvawjGyszzxF8ygvNqkM1w5M4hA82ydBjhx4cY2ut2yr"
        })) -> ChatMessageResponse:
            if self.api_keys is not None:
                api_key_validator = self.get_api_key_validator()
                await api_key_validator(request)

            logger.info(f"Miner {query.miner_hotkey} received a variant request.")

            try:
                miner_id = metagraph.hotkeys.index(query.miner_hotkey)
            except ValueError:
                raise HTTPException(status_code=404, detail="Miner hotkey not found")

            miner_axon = [metagraph.axons[uid] for uid in [miner_id]]
            logger.info(f"Miner axon: {miner_axon}")

            responses, _ = await self.text_query_api(
                axons=miner_axon,
                network=query.network,
                text=query.prompt,
                timeout=self.config.timeout
            )

            if not responses:
                raise HTTPException(status_code=503, detail=self.failed_prompt_msg)

            # TODO: we store the responded UIDs to progres here and that data will be take later in scoring function
            # To be considered if that creates fair result, what i someone has a valdiator and will be prompting his own miner to get better score?
            # well, he wil pay for openai usage, so he will be paying for the score, so it is fair?

            logger.info(f"Variant: {responses}")
            response_object = ChatMessageResponse(
                miner_hotkey=query.miner_hotkey,
                response=responses[0]
            )

            return response_object

        @self.app.get("/", tags=["default"])
        def healthcheck():
            return {
                "status": "ok",
                "timestamp": datetime.utcnow()
            }

    def rate_limit_middleware_factory(self, max_requests):
        async def middleware(request: Request, call_next):
            return await rate_limit_middleware(request, call_next, max_requests)
        return middleware

    def get_api_key_validator(self):
        async def validator(request: Request):
            if self.api_keys is not None:
                api_key = request.headers.get("x-api-key")
                if not api_key or not any(api_key in keys for keys in self.api_keys):
                    return JSONResponse(status_code=HTTP_403_FORBIDDEN, content={"detail": "Forbidden"})
        return validator
        
    def start(self):
        # Set the default event loop policy to avoid conflicts with uvloop
        asyncio.set_event_loop_policy(asyncio.DefaultEventLoopPolicy())
        # Start the Uvicorn server with your app
        uvicorn.run(self.app, host="0.0.0.0", port=int(self.config.api_port), loop="asyncio")
        <|MERGE_RESOLUTION|>--- conflicted
+++ resolved
@@ -31,12 +31,6 @@
 
     failed_prompt_msg = "Please try again. Can't receive any responses from the miners or due to the poor network connection."
 
-<<<<<<< HEAD
-    def __init__(self, config, wallet, subtensor, metagraph):
-        self.app = FastAPI(title="Validator API",
-                           description="API for the Validator service",
-                           version=insights.__version__)
-=======
     def set_weights(self):
         """
         Sets the validator weights to the metagraph hotkeys based on the scores it has received from the miners. The weights determine the trust and incentive level the validator assigns to miner nodes on the network.
@@ -169,7 +163,6 @@
         """
         self.app = FastAPI(title="validator-api",
                            description="The goal of validator-api is to set up how to message between Chat API and validators.")
->>>>>>> a1f0a942
 
         self.app.add_middleware(
             CORSMiddleware,
@@ -250,11 +243,6 @@
             responded_uids = np.setdiff1d(np.array(top_miner_uids), blacklist_uids)
 
             # Add score to miners respond to user query
-<<<<<<< HEAD
-            # uids = responded_uids.tolist()
-            # TODO: we store the responded UIDs to progres here and that data will be take later in scoring function
-            # !! Score should go to miners hotkey not its uid !! uid can change but hotkey is unique
-=======
             uids = responded_uids.tolist()
             rewards = [
                 self.get_reward(response, uid) for response, uid in zip(responses, uids)
@@ -278,45 +266,6 @@
 
             logger.info(f"Responses are {responses}")
             
-            selected_index = responses.index(random.choice(responses))
-
-            # Example records for graph and table representations
-            graph_example = GraphContent(
-                content=[
-                    GraphNodeContent(
-                        id="bc9zc38fha93idi823rf0wa94fj",
-                        type="node",
-                        label="address",
-                        content={"address": "bc9zc38fha93idi823rf0wa94fj"}
-                    ),
-                    GraphNodeContent(
-                        id="bc9zc38fha93idi823rf0wa943223",
-                        type="node",
-                        label="transaction",
-                        content={"address": "bc9zc38fha93idi823rf0wa943223"}
-                    ),
-                    GraphEdgeContent(
-                        type="edge",
-                        from_id="bc9zc38fha93idi823rf0wa94fj",
-                        to_id="bc9zc38fha93idi823rf0wa943223",
-                        content={}
-                    )
-                ]
-            )
-
-            table_example = TableContent(
-                columns=[
-                    TableColumn(name="tx_id", label="Transaction Id"),
-                    TableColumn(name="amount", label="Amount"),
-                    TableColumn(name="timestamp", label="Timestamp")
-                ],
-                content=[
-                    TableRow(id="0x123", tx_id="0x123", amount=300, timestamp=102932123123),
-                    TableRow(id="0x456", tx_id="0x456", amount=450, timestamp=103924927430)
-                ]
-            )
->>>>>>> a1f0a942
-
             selected_index = responses.index(random.choice(responses))
             response_object = ChatMessageResponse(
                 miner_hotkey=self.metagraph.axons[responded_uids[selected_index]].hotkey,
