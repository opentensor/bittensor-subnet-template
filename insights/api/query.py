# The MIT License (MIT)
# Copyright © 2021 Yuma Rao
# Copyright © 2023 Opentensor Foundation
# Copyright © 2023 Opentensor Technologies Inc

# Permission is hereby granted, free of charge, to any person obtaining a copy of this software and associated
# documentation files (the “Software”), to deal in the Software without restriction, including without limitation
# the rights to use, copy, modify, merge, publish, distribute, sublicense, and/or sell copies of the Software,
# and to permit persons to whom the Software is furnished to do so, subject to the following conditions:

# The above copyright notice and this permission notice shall be included in all copies or substantial portions of
# the Software.

# THE SOFTWARE IS PROVIDED “AS IS”, WITHOUT WARRANTY OF ANY KIND, EXPRESS OR IMPLIED, INCLUDING BUT NOT LIMITED TO
# THE WARRANTIES OF MERCHANTABILITY, FITNESS FOR A PARTICULAR PURPOSE AND NONINFRINGEMENT. IN NO EVENT SHALL
# THE AUTHORS OR COPYRIGHT HOLDERS BE LIABLE FOR ANY CLAIM, DAMAGES OR OTHER LIABILITY, WHETHER IN AN ACTION
# OF CONTRACT, TORT OR OTHERWISE, ARISING FROM, OUT OF OR IN CONNECTION WITH THE SOFTWARE OR THE USE OR OTHER
# DEALINGS IN THE SOFTWARE.

import bittensor as bt
from typing import List, Optional, Union, Any, Dict
from insights import protocol
from insights.protocol import LlmQuery, LlmMessage
from insights.api import SubnetsAPI


class TextQueryAPI(SubnetsAPI):
    def __init__(self, wallet: "bt.wallet"):
        super().__init__(wallet)
        self.netuid = 15
        self.name = "LlmQuery"

    def prepare_synapse(self, network:str, text: str, is_generic_llm: bool) -> LlmQuery:
        synapse = LlmQuery(
            network=network,
<<<<<<< HEAD
            input_text=text,
            is_generic_llm=is_generic_llm,
            )
=======
            messages=[
                LlmMessage(
                    type=protocol.LLM_MESSAGE_TYPE_USER,
                    content=text
                ),
            ],
        )
>>>>>>> 15b6db88
        return synapse

    def process_responses(
        self, responses: List[Union["bt.Synapse", Any]]
    ) -> List[int]:        
        outputs = []
        blacklist_axon_list = []
        for id, response in enumerate(responses):
            print(response)
            if response.dendrite.status_code != 200:
                blacklist_axon_list.append(id)
                continue
            outputs.append(response.output)
        return outputs, blacklist_axon_list<|MERGE_RESOLUTION|>--- conflicted
+++ resolved
@@ -33,11 +33,9 @@
     def prepare_synapse(self, network:str, text: str, is_generic_llm: bool) -> LlmQuery:
         synapse = LlmQuery(
             network=network,
-<<<<<<< HEAD
             input_text=text,
             is_generic_llm=is_generic_llm,
             )
-=======
             messages=[
                 LlmMessage(
                     type=protocol.LLM_MESSAGE_TYPE_USER,
@@ -45,7 +43,6 @@
                 ),
             ],
         )
->>>>>>> 15b6db88
         return synapse
 
     def process_responses(
