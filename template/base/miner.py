--- conflicted
+++ resolved
@@ -53,21 +53,6 @@
                 "You are allowing non-registered entities to send requests to your miner. This is a security risk."
             )
 
-<<<<<<< HEAD
-=======
-        # The axon handles request processing, allowing validators to send this miner requests.
-        self.axon = bt.axon(wallet=self.wallet, config=self.config)
-
-        # Attach determiners which functions are called when servicing a request.
-        bt.logging.info(f"Attaching forward function to miner axon.")
-        self.axon.attach(
-            forward_fn=self.forward,
-            blacklist_fn=self.blacklist,
-            priority_fn=self.priority,
-        )
-        bt.logging.info(f"Axon created: {self.axon}")
-
->>>>>>> c0c076cc
         # Instantiate runners
         self.should_exit: bool = False
         self.is_running: bool = False
@@ -187,42 +172,6 @@
         """
         self.stop_run_thread()
 
-<<<<<<< HEAD
-    def set_weights(self):
-        """
-        Self-assigns a weight of 1 to the current miner (identified by its UID) and
-        a weight of 0 to all other peers in the network. The weights determine the trust level the miner assigns to other nodes on the network.
-
-        Raises:
-            Exception: If there's an error while setting weights, the exception is logged for diagnosis.
-        """
-        try:
-            # --- query the chain for the most current number of peers on the network
-            chain_weights = torch.zeros(
-                self.subtensor.subnetwork_n(netuid=self.metagraph.netuid)
-            )
-            chain_weights[self.uid] = 1
-
-            # --- Set weights.
-            self.subtensor.set_weights(
-                wallet=self.wallet,
-                netuid=self.metagraph.netuid,
-                uids=torch.arange(0, len(chain_weights)),
-                weights=chain_weights.to("cpu"),
-                wait_for_inclusion=False,
-                version_key=self.spec_version,
-                ttl = 60
-            )
-
-        except Exception as e:
-            bt.logging.error(
-                f"Failed to set weights on chain with exception: { e }"
-            )
-
-        bt.logging.info(f"Set weights: {chain_weights}")
-
-=======
->>>>>>> c0c076cc
     def resync_metagraph(self):
         """Resyncs the metagraph and updates the hotkeys and moving averages based on the new metagraph."""
         bt.logging.info("resync_metagraph()")
