--- conflicted
+++ resolved
@@ -51,15 +51,8 @@
     - np.ndarray: An array of rewards for the given query and responses.
     """
     # Get all the reward results by iteratively calling your reward() function.
-<<<<<<< HEAD
-    
-    return np.array(
-        [reward(query, response) for response in responses]
-    )
-=======
     # Cast response to int as the reward function expects an int type for response.
 
     # Remove any None values
     responses = [response for response in responses if response is not None]
-    return np.array([reward(query, int(response)) for response in responses])
->>>>>>> df6f8f3a
+    return np.array([reward(query, int(response)) for response in responses])