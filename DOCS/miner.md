--- conflicted
+++ resolved
@@ -1,22 +1,10 @@
-<<<<<<< HEAD
 # Miner Script Documentation
-=======
-# ⛏️ RUNNING MINER 
->>>>>>> 42a094b5
 
 This documentation provides an overview of the miner script, its functionality, requirements, and usage instructions.
 
-<<<<<<< HEAD
 ## Overview
 
 The miner script is designed to manage models, evaluate them locally, and upload them to HuggingFace, as well as submit models to validators within a specified network.
-=======
-- `git clone https://github.com/safe-scan-ai/cancer-ai`
-
-- create python virtualenv
-
-`virtualenv venv --python=3.10`
->>>>>>> 42a094b5
 
 Key features of the script include:
 - **Local Model Evaluation**: Allows you to evaluate models against a dataset locally.
@@ -69,13 +57,9 @@
 
 To evaluate a model locally, use the following command:
 
-<<<<<<< HEAD
 ```
 python neurons/miner.py --action evaluate --competition_id <COMPETITION ID> --model_path <NAME OF FILE WITH EXTENSION>
 ```
-=======
-`python neurons/miner.py --action evaluate --competition_id <COMPETITION ID> --model_path <NAME OF FILE WITH EXTENSION> `
->>>>>>> 42a094b5
 
 If flag `--clean-after-run` is supplied, it will delete dataset after evaluating the model
 
@@ -83,16 +67,17 @@
 
 This mode compresses the code provided by `--code-path` and uploads the model and code to HuggingFace.
 
-<<<<<<< HEAD
 To upload to HuggingFace, use the following command:
 
 ```
-=======
-`python neurons/miner.py --action upload --competition_id melanoma-1 --model_path test_model.onnx --hf_model_name file_name.zip --hf_repo_id repo/id --hf_token TOKEN`
-```bash
->>>>>>> 42a094b5
 python neurons/miner.py \
     --action upload \
+    --competition_id <COMPETITION ID> \
+    --model_path <NAME OF FILE WITH EXTENSION> \
+    --code_directory <CODE DIRECTORY WITHOUT DATASETS> \
+    --hf_model_name <MODEL NAME WITH EXTENSION> \
+    --hf_repo_id <HF REPO ID > \
+    --hf_token <HF API TOKEN> \
     --competition_id <COMPETITION ID> \
     --model_path <NAME OF FILE WITH EXTENSION> \
     --code_directory <CODE DIRECTORY WITHOUT DATASETS> \
@@ -117,6 +102,12 @@
     --hf_model_name <MODEL NAME WITH EXTENSION> \
     --hf_repo_id <HF REPO ID> \
     --hf_repo_type model \
+    --model_path <NAME OF FILE WITH EXTENSION> \
+    --competition_id <COMPETITION ID> \
+    --hf_code_filename "melanoma-1-piwo.zip" \
+    --hf_model_name <MODEL NAME WITH EXTENSION> \
+    --hf_repo_id <HF REPO ID> \
+    --hf_repo_type model \
     --wallet.name <WALLET NAME> \
     --wallet.hotkey <WALLET HOTKEY NAME> \
     --netuid <NETUID> \
